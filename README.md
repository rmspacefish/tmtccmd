<p align="center"> <img src="misc/logo.png" width="40%"> </p>

TMTC Commander [![Documentation Status](https://readthedocs.org/projects/tmtccmd/badge/?version=latest)](https://tmtccmd.readthedocs.io/en/latest/?badge=latest)
[![ci](https://github.com/robamu-org/tmtccmd/actions/workflows/ci.yml/badge.svg)](https://github.com/robamu-org/tmtccmd/actions/workflows/ci.yml)
[![codecov](https://codecov.io/gh/robamu-org/tmtccmd/branch/main/graph/badge.svg?token=BVOE3A4WE4)](https://codecov.io/gh/robamu-org/tmtccmd)
[![PyPI version](https://badge.fury.io/py/tmtccmd.svg)](https://badge.fury.io/py/tmtccmd)
====

## Overview

- [Documentation](https://tmtccmd.readthedocs.io/en/latest/)
- [Project Homepage](https://github.com/robamu-org/tmtccmd)

<<<<<<< HEAD
This is a small Python framework targeted towards remote system software developers to
perform TMTC (Telemetry and Telecommand) handling and testing via different communication
interfaces. Examples for such systems are CubeSats or Rovers. This tool can be used either as a
command line tool or as a GUI tool which requires a PyQt6 installation. This package
also has dedicated support to send and receive ECSS PUS packets or other generic CCSDS packets.

The TMTC commander also includes some telemetry handling components and telecommand packaging
helpers. Some of those components are tailored towards usage with the
[Flight Software Framework (FSFW)](https://egit.irs.uni-stuttgart.de/fsfw/fsfw/).
=======
This is a small Python framework targeted towards the testing of remote systems like satellites
and rovers. It simplifies sending and receiving TMTCs (Telemetry and Telecommands)
and testing via different communication interfaces. This tool can be
used either as a command line tool or as a GUI tool. The GUI features require a PyQt5 installation.
This package also has dedicated support to send and receive ECSS PUS packets or other generic
CCSDS packets.
>>>>>>> c2dee0b2

## Features

- Generic communication interface abstraction which can also be used without the other components
  of the library if the goal is to separate the packet logic from the communication interface.
  The dedicated documentation chapter contains a more information and examples.
- Special support for [Packet Utilisation Standard (PUS)](https://ecss.nl/standard/ecss-e-st-70-41c-space-engineering-telemetry-and-telecommand-packet-utilization-15-april-2016/)
  packets and [CCSDS Space Packets](https://public.ccsds.org/Pubs/133x0b2e1.pdf).
  This library uses the [spacepackets](https://github.com/us-irs/py-spacepackets) library for most
  packet implementations.
- High level CFDP components which allow to build
  [CFDP standard conformant](https://public.ccsds.org/Pubs/727x0b5.pdf) CFDP handlers.
- Support for both CLI and GUI usage
- Flexibility in the way to specify telecommands to send and how to handle incoming telemetry.
  This is done by requiring the user to specify callbacks for both TC specification and TM handling.
- One-Queue Mode for simple command sequences and Multi-Queue for more complex command sequences
- Listener mode to only listen to incoming telemetry
- Basic logger components which can be used to store sent Telecommands and incoming Telemetry
  in files

- Some components are tailored towards usage with the
  [Flight Software Framework (FSFW)](https://egit.irs.uni-stuttgart.de/fsfw/fsfw/)

The framework currently supports the following communication interfaces:

1. TCP/IP with UDP and TCP. The TCP interface currently only supports sending CCSDS space packets
   and is able to parse those packets from the received data stream.
2. Serial Communication with a transport layer using either [COBS](https://pypi.org/project/cobs/)
   encoded packets or DLE as a simple [ASCII based transport layer](https://pypi.org/project/dle-encoder/).
3. QEMU, using a virtual serial interface

It is also possible to supply custom interfaces.

## Examples 

The [`examples`](https://github.com/robamu-org/tmtccmd/tree/main/examples) folder contains a simple
example using a  dummy communication interface. It sends a PUS ping telecommand and then reads the
ping reply and  the verification replies back from the dummy interface. Assuming, the package was
installed in a virtual environment like shown in the [installation chapter](#install), it can be
run like this for the CLI mode:

```sh
cd examples
./tmtcc.py
```

or like this for the GUI mode:

```sh
cd examples
./tmtcc.py -g
```

The [EIVE](https://egit.irs.uni-stuttgart.de/eive/eive-tmtc) and
[SOURCE](https://git.ksat-stuttgart.de/source/tmtc) project implementation of the TMTC commander
provide more complex implementations.

## Tests

To run the tests, install the test requirements first with the following command, assuming
a virtual environment:

```sh
pip install .[test]
```

All tests are provided in the `src/test` folder and can be run with coverage information
by running

```sh
coverage run -m pytest
```

provided that `pytest` and `coverage` were installed with

```sh
pip install coverage pytest
```

## <a id="install"></a> Installation

It is recommended to use a virtual environment when installing this library. The steps here
assume you have [set up and activated the environment](https://docs.python.org/3/tutorial/venv.html).

To install the full version with GUI support, run the following command to install from the cloned
source code

```sh
pip install .[gui]
```

You can omit `[gui]` for a CLI only installation. Alternatively you can also install the package
from PyPI with `pip install tmtccmd[gui]`.

## Documentation

The documentation is built with Sphinx

Install the required dependencies first:

```sh
pip install -r docs/requirements.txt
```

Then the documentation can be built with

```sh
cd docs
make html
```

The doctests can be run with the following command

```sh
cd docs
make doctest
```

## Using PyCharm

When using PyCharm and running the application from PyCharm, it is recommended to set
the `Emulate terminal in output console` option. This is because packages like `prompt-toolkit`
require a complete terminal for features like auto-complete to work.<|MERGE_RESOLUTION|>--- conflicted
+++ resolved
@@ -11,24 +11,10 @@
 - [Documentation](https://tmtccmd.readthedocs.io/en/latest/)
 - [Project Homepage](https://github.com/robamu-org/tmtccmd)
 
-<<<<<<< HEAD
 This is a small Python framework targeted towards remote system software developers to
 perform TMTC (Telemetry and Telecommand) handling and testing via different communication
 interfaces. Examples for such systems are CubeSats or Rovers. This tool can be used either as a
-command line tool or as a GUI tool which requires a PyQt6 installation. This package
-also has dedicated support to send and receive ECSS PUS packets or other generic CCSDS packets.
-
-The TMTC commander also includes some telemetry handling components and telecommand packaging
-helpers. Some of those components are tailored towards usage with the
-[Flight Software Framework (FSFW)](https://egit.irs.uni-stuttgart.de/fsfw/fsfw/).
-=======
-This is a small Python framework targeted towards the testing of remote systems like satellites
-and rovers. It simplifies sending and receiving TMTCs (Telemetry and Telecommands)
-and testing via different communication interfaces. This tool can be
-used either as a command line tool or as a GUI tool. The GUI features require a PyQt5 installation.
-This package also has dedicated support to send and receive ECSS PUS packets or other generic
-CCSDS packets.
->>>>>>> c2dee0b2
+command line tool or as a GUI tool which requires a PyQt6 installation. 
 
 ## Features
 
@@ -46,11 +32,9 @@
   This is done by requiring the user to specify callbacks for both TC specification and TM handling.
 - One-Queue Mode for simple command sequences and Multi-Queue for more complex command sequences
 - Listener mode to only listen to incoming telemetry
-- Basic logger components which can be used to store sent Telecommands and incoming Telemetry
-  in files
-
 - Some components are tailored towards usage with the
-  [Flight Software Framework (FSFW)](https://egit.irs.uni-stuttgart.de/fsfw/fsfw/)
+  [Flight Software Framework (FSFW)](https://absatsw.irs.uni-stuttgart.de/index.html) and the
+  [sat-rs framework](https://absatsw.irs.uni-stuttgart.de/sat-rs.html)
 
 The framework currently supports the following communication interfaces:
 
