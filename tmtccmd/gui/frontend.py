"""PyQt front end components for the tmtccmd framework.
@author         R. Mueller, P. Scheurenbrand, D. Nguyen
"""
import os
import sys
import webbrowser
from multiprocessing import Process
from pathlib import Path
from typing import Any, Optional, Tuple

from PyQt6.QtWidgets import (
    QMainWindow,
    QGridLayout,
    QTableWidget,
    QWidget,
    QLabel,
    QCheckBox,
    QDoubleSpinBox,
    QFrame,
    QComboBox,
    QPushButton,
    QTableWidgetItem,
    QMenu,
)
from PyQt6.QtGui import QPixmap, QIcon, QFont, QAction
from PyQt6.QtCore import (
    Qt,
    QThreadPool,
)

from tmtccmd.core.base import FrontendBase
from tmtccmd.core.ccsds_backend import CcsdsTmtcBackend
from tmtccmd.config import HookBase
from tmtccmd.gui.buttons import (
    ConnectButtonParams,
    ButtonArgs,
    SendButtonWrapper,
    TmButtonWrapper,
    ConnectButtonWrapper,
)
from tmtccmd.gui.defs import SharedArgs, CONNECT_BTTN_STYLE, FrontendState
from tmtccmd.logging import get_console_logger
import tmtccmd as mod_root

LOGGER = get_console_logger()


class TmTcFrontend(QMainWindow, FrontendBase):
    def __init__(
        self, hook_obj: HookBase, tmtc_backend: CcsdsTmtcBackend, app_name: str
    ):
        super(TmTcFrontend, self).__init__()
        super(QMainWindow, self).__init__()
        self._app_name = app_name
        self._shared_args = SharedArgs(tmtc_backend)
        tmtc_backend.exit_on_com_if_init_failure = False
        self._hook_obj = hook_obj
        self._service_list = []
        self._op_code_list = []
        self._com_if_list = []
        self._service_op_code_dict = hook_obj.get_tmtc_definitions()
        self._state = FrontendState()
        self._thread_pool = QThreadPool()
        self.__connected = False
        self.__combo_box_op_codes: Optional[QComboBox] = None
        self.logo_path = Path(
            f"{Path(mod_root.__file__).parent.parent}/misc/logo-tiny.png"
        )

    def prepare_start(self, _: Any) -> Process:
        return Process(target=self.start)

    def start(self, qt_app: Any):
        self.__start_ui()
        sys.exit(qt_app.exec())

    def set_gui_logo(self, logo_total_path: str):
        if os.path.isfile(logo_total_path):
            self.logo_path = logo_total_path
        else:
            LOGGER.warning("Could not set logo, path invalid!")

    def __start_ui(self):
        self.__create_menu_bar()
        win = QWidget(self)
        self.setCentralWidget(win)

        grid = QGridLayout()
        win.setLayout(grid)
        row = 0
        self.setWindowTitle(self._app_name)
        if isinstance(self.logo_path, Path):
            self.setWindowIcon(QIcon(str(self.logo_path)))
        else:
            self.setWindowIcon(QIcon(self.logo_path))

        add_pixmap = False

        if add_pixmap:
            row = self.__set_up_pixmap(grid=grid, row=row)

        row = self.__set_up_config_section(grid=grid, row=row)
        row = self.__add_vertical_separator(grid=grid, row=row)

        tm_listener_button = QPushButton()
        conn_bttn_params = ConnectButtonParams(
            hook_obj=self._hook_obj,
            connect_cb=self.__connected_com_if_cb,
            disconnect_cb=self.__disconnect_com_if_cb,
            tm_listener_bttn=tm_listener_button,
        )
        # com if configuration
        row, self.__connect_button_wrapper = self.__set_up_com_if_section(
            conn_bttn_params=conn_bttn_params, grid=grid, row=row
        )
        row = self.__add_vertical_separator(grid=grid, row=row)

        tmtc_ctrl_label = QLabel("TMTC Control")
        font = QFont()
        font.setBold(True)
        tmtc_ctrl_label.setFont(font)
        grid.addWidget(tmtc_ctrl_label, row, 0, 1, 2)
        row += 1
        row = self.__set_up_service_op_code_section(grid=grid, row=row)

        button_args = ButtonArgs(
            state=self._state, pool=self._thread_pool, shared=self._shared_args
        )
        self.__send_bttn_wrapper = SendButtonWrapper(
            button=QPushButton(),
            args=button_args,
            conn_button=self.__connect_button_wrapper.button,
        )
        grid.addWidget(self.__send_bttn_wrapper.button, row, 0, 1, 2)
        row += 1

        self.__tm_button_wrapper = TmButtonWrapper(
            button=tm_listener_button,
            args=button_args,
            conn_button=self.__connect_button_wrapper.button,
        )
        grid.addWidget(self.__tm_button_wrapper.button, row, 0, 1, 2)
        row += 1
        self.show()
        # self.destroyed.connect(self.__tm_button_wrapper.stop_thread)

    def closeEvent(self, event):
        try:
            pass
            if self.__tm_button_wrapper.is_listening():
                LOGGER.warning("TM listener still active. Stopping it first..")
                self.__tm_button_wrapper.stop_thread()
                event.ignore()
            else:
                pass
        except KeyboardInterrupt:
            self.__tm_button_wrapper.abort_thread()

    def __create_menu_bar(self):
        menu_bar = self.menuBar()
        # Creating menus using a QMenu object
        file_menu = QMenu("&File", self)
        menu_bar.addMenu(file_menu)
        # Creating menus using a title
        help_menu = menu_bar.addMenu("&Help")

        help_action = QAction("Help", self)
        help_action.triggered.connect(self.__help_url)
        help_menu.addAction(help_action)

    @staticmethod
    def __help_url():
        webbrowser.open("https://tmtccmd.readthedocs.io/en/latest/")

    def __set_up_config_section(self, grid: QGridLayout, row: int) -> int:
        label = QLabel("Configuration")
        font = QFont()
        font.setBold(True)
        label.setFont(font)
        grid.addWidget(label, row, 0, 1, 2)
        row += 1

        start_listener_on_connect = QCheckBox("Auto-Connect TM listener")
        start_listener_on_connect.setChecked(True)
        start_listener_on_connect.stateChanged.connect(
            lambda: self._tm_auto_connect_changed(start_listener_on_connect)
        )
        grid.addWidget(start_listener_on_connect, row, 0, 1, 1)
        row += 1

        grid.addWidget(QLabel("Inter-Packet Delay Seconds [0 - 500]"), row, 0, 1, 2)
        row += 1

        spin_timeout = QDoubleSpinBox()
        spin_timeout.setValue(0.1)
        # TODO: set sensible min/max values
        spin_timeout.setSingleStep(0.1)
        spin_timeout.setMinimum(0.0)
        spin_timeout.setMaximum(500.0)
        # https://youtrack.jetbrains.com/issue/PY-22908
        # Ignore those warnings for now.
        spin_timeout.valueChanged.connect(self.__number_timeout_changed)
        grid.addWidget(spin_timeout, row, 0, 1, 1)
        row += 1
        return row

    def _tm_auto_connect_changed(self, box: QCheckBox):
        if box.isChecked():
            self._state.auto_connect_tm_listener = True
        else:
            self._state.auto_connect_tm_listener = False

    def __set_up_com_if_section(
        self, conn_bttn_params: ConnectButtonParams, grid: QGridLayout, row: int
    ) -> Tuple[int, ConnectButtonWrapper]:
        font = QFont()
        font.setBold(True)
        label = QLabel("Communication Interface")
        label.setFont(font)
        grid.addWidget(label, row, 0, 1, 1)
        com_if_combo_box = QComboBox()
        all_com_ifs = self._hook_obj.get_com_if_dict()
        index = 0
        # add all possible ComIFs to the comboBox
        for id, com_if_value in all_com_ifs.items():
            com_if_combo_box.addItem(com_if_value[0])
            self._com_if_list.append((id, com_if_value[0]))
            if self._shared_args.backend.com_if_id == id:
                com_if_combo_box.setCurrentIndex(index)
                self._state.current_com_if = id
            index += 1
        com_if_combo_box.currentIndexChanged.connect(self.__com_if_sel_index_changed)
        grid.addWidget(com_if_combo_box, row, 1, 1, 1)
        row += 1

        self.com_if_cfg_button = QPushButton()
        self.com_if_cfg_button.setText("Configure")
        grid.addWidget(self.com_if_cfg_button, row, 0, 1, 2)
        row += 1

        connect_button = QPushButton()
        connect_button.setText("Connect")
        connect_button.setStyleSheet(CONNECT_BTTN_STYLE)
        conn_bttn_wrapper = ConnectButtonWrapper(
            button=connect_button,
            args=ButtonArgs(self._state, self._thread_pool, self._shared_args),
            bttn_params=conn_bttn_params,
        )
        grid.addWidget(connect_button, row, 0, 1, 2)
        row += 1
        return row, conn_bttn_wrapper

    def __disable_conn_bttn(self):
        self.__connect_button_wrapper.button.setDisabled(True)

    def __enable_conn_bttn(self):
        self.__connect_button_wrapper.button.setEnabled(True)

    def __connected_com_if_cb(self):
        self.__send_bttn_wrapper.button.setEnabled(True)
        self.__tm_button_wrapper.button.setEnabled(True)

    def __disconnect_com_if_cb(self):
        self.__send_bttn_wrapper.button.setDisabled(True)
        self.__tm_button_wrapper.button.setDisabled(True)

    def __set_up_service_op_code_section(self, grid: QGridLayout, row: int):
        """
        grid.addWidget(QLabel("Service: "), row, 0, 1, 2)
        grid.addWidget(QLabel("Operation Code: "), row, 1, 1, 2)
        row += 1

        combo_box_services = QComboBox()
        default_service = get_global(CoreGlobalIds.CURRENT_SERVICE)
        self._service_op_code_dict = self._hook_obj.get_tmtc_definitions()
        if self._service_op_code_dict is None:
            LOGGER.warning("Invalid service to operation code dictionary")
            LOGGER.warning("Setting default dictionary")
            from tmtccmd.config.globals import get_default_tmtc_defs

            self._service_op_code_dict = get_default_tmtc_defs()
        index = 0
        default_index = 0
        for service_key, service_value in self._service_op_code_dict.defs.items():
            combo_box_services.addItem(service_value[0])
            if service_key == default_service:
                default_index = index
            self._service_list.append(service_key)
            index += 1
        combo_box_services.setCurrentIndex(default_index)
        self._state.current_service = self._service_list[default_index]

        combo_box_services.currentIndexChanged.connect(self.__service_index_changed)
        grid.addWidget(combo_box_services, row, 0, 1, 1)

        self.__combo_box_op_codes = QComboBox()
        self._state.current_service = self._service_list[default_index]
        self.__update_op_code_combo_box()
        self.__combo_box_op_codes.currentIndexChanged.connect(
            self.__op_code_index_changed
        )
        # TODO: Combo box also needs to be updated if another service is selected
        grid.addWidget(self.__combo_box_op_codes, row, 1, 1, 1)
        row += 1
        """
        return row

    def __set_up_pixmap(self, grid: QGridLayout, row: int) -> int:
        label = QLabel(self)
        label.setGeometry(720, 10, 100, 100)
        label.adjustSize()

        pixmap = QPixmap(self.logo_path)
        pixmap_width = pixmap.width()
        pixmap_height = pixmap.height()
        row += 1

        pixmap_scaled = pixmap.scaled(
<<<<<<< HEAD
            int(pixmap_width * 0.3), int(pixmap_height * 0.3), Qt.KeepAspectRatio
=======
            pixmap_width * 0.3, pixmap_height * 0.3, Qt.AspectRatioMode.KeepAspectRatio
>>>>>>> 621516db
        )
        label.setPixmap(pixmap_scaled)
        label.setScaledContents(True)

        grid.addWidget(label, row, 0, 1, 2)
        row += 1
        return row

    @staticmethod
    def __add_vertical_separator(grid: QGridLayout, row: int):
        separator = QFrame()
        separator.setFrameShape(QFrame.Shape.HLine)
        grid.addWidget(separator, row, 0, 1, 2)
        row += 1
        return row

    def __update_op_code_combo_box(self):
        assert self.__combo_box_op_codes is not None
        """
        self.__combo_box_op_codes.clear()
        self._op_code_list = []
        op_code_entry = self._service_op_code_dict.op_code_entry(
            self._state.current_service
        )
        if op_code_entry is not None:
            for (
                op_code_key,
                op_code_value,
            ) in op_code_entry.op_code_dict_num_keys.items():
                try:
                    self._op_code_list.append(op_code_key)
                    self.__combo_box_op_codes.addItem(op_code_value[0])
                except TypeError:
                    LOGGER.warning(f"Invalid op code entry {op_code_value}, skipping..")
            for (
                op_code_key,
                op_code_value,
            ) in op_code_entry.op_code_dict_str_keys.items():
                try:
                    self._op_code_list.append(op_code_key)
                    self.__combo_box_op_codes.addItem(op_code_value[0])
                except TypeError:
                    LOGGER.warning(f"Invalid op code entry {op_code_value}, skipping..")
            self._state.current_op_code = self._op_code_list[0]

        """

    def __checkbox_log_update(self, state: int):
        # TODO: Set up proper database support..
        # self.print_to_file = state
        LOGGER.debug(["Enabled", "Disabled"][state == 0] + " print to log.")

    def __checkbox_console_update(self, state: bool):
        self._state.print_tm = state
        LOGGER.debug(["enabled", "disabled"][state == 0] + " console print")

    def __checkbox_print_raw_data_update(self, state: bool):
        self._state.print_raw_tm = bool(state)
        LOGGER.debug(["enabled", "disabled"][state == 0] + " printing of raw data")

    def __com_if_sel_index_changed(self, index: int):
        self._state.current_com_if = self._com_if_list[index][0]
        LOGGER.debug(f"Communication IF updated: {self._com_if_list[index][1]}")

    def __number_timeout_changed(self, value: float):
        LOGGER.info("PUS TM timeout changed to: " + str(value))


class SingleCommandTable(QTableWidget):
    def __init__(self):
        super().__init__()
        self.setRowCount(1)
        self.setColumnCount(5)
        self.setHorizontalHeaderItem(0, QTableWidgetItem("Service"))
        self.setHorizontalHeaderItem(1, QTableWidgetItem("Subservice"))
        self.setHorizontalHeaderItem(2, QTableWidgetItem("SSC"))
        self.setHorizontalHeaderItem(3, QTableWidgetItem("Data"))
        self.setHorizontalHeaderItem(4, QTableWidgetItem("CRC"))
        self.setItem(0, 0, QTableWidgetItem("17"))
        self.setItem(0, 1, QTableWidgetItem("1"))
        self.setItem(0, 2, QTableWidgetItem("20"))<|MERGE_RESOLUTION|>--- conflicted
+++ resolved
@@ -316,11 +316,9 @@
         row += 1
 
         pixmap_scaled = pixmap.scaled(
-<<<<<<< HEAD
-            int(pixmap_width * 0.3), int(pixmap_height * 0.3), Qt.KeepAspectRatio
-=======
-            pixmap_width * 0.3, pixmap_height * 0.3, Qt.AspectRatioMode.KeepAspectRatio
->>>>>>> 621516db
+            int(pixmap_width * 0.3),
+            int(pixmap_height * 0.3),
+            Qt.AspectRatioMode.KeepAspectRatio,
         )
         label.setPixmap(pixmap_scaled)
         label.setScaledContents(True)
