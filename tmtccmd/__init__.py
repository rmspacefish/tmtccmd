"""Contains core methods called by entry point files to setup and start a tmtccmd application"""
import logging
import sys
import os
from datetime import timedelta
from typing import Union, cast, Optional

from tmtccmd.config.args import ProcedureParamsWrapper
from tmtccmd.core.ccsds_backend import CcsdsTmtcBackend
from tmtccmd.core.base import FrontendBase, BackendRequest
from tmtccmd.tm.ccsds_tm_listener import CcsdsTmListener
from tmtccmd.config import (
    HookBase,
    backend_mode_conversion,
    SetupWrapper,
    SetupParams,
    PreArgsParsingWrapper,
    CoreModeConverter,
    CoreModeList,
    DefaultProcedureParams,
)
from tmtccmd.core.ccsds_backend import BackendBase
from tmtccmd.tm import TmTypes, TmHandlerBase, CcsdsTmHandler
<<<<<<< HEAD
from tmtccmd.config.globals import set_default_globals_pre_args_parsing
=======
>>>>>>> 3fc43fcb
from tmtccmd.core import ModeWrapper
from tmtccmd.tc import (
    DefaultProcedureInfo,
    TcProcedureBase,
    ProcedureWrapper,
    TcHandlerBase,
)


__TMTCCMD_LOGGER = logging.getLogger(__name__)

__SETUP_WAS_CALLED = False
__SETUP_FOR_GUI = False


def init_logger(propagate: bool = False, log_level: int = logging.INFO):
    """Initiate the library internal logger. There are various ways how to use the logging support
    of tmtccmd in an application.

    1. Usage of a custom application logger, possibly a root logger created with
       :py:func:`logging.getLogger`. In that case, this function does not have to be called if
       the goal is to have the library logs be emitted by the custom logger. It might still make
       sense to apply the library console logging format to the application logger using
       :py:func:`tmtccmd.logging.add_colorlog_console_logger`.
    2. Usage of a custom application logger, but the library logs should not be emitted
       by that logger. In that case, the propagation can be disabled but this function can be
       used to still set up the library logger.
    3. No usage of logging in the application but the logs of the library should still be emitted.
       In that case, this function should still be called to set the log level and set up
       formatting. The propagation flag does not matter and can be left at the default level.

    :param propagate: Specifies whether logs are propagated. If the user wants to use an own (root)
        logger and does not wish the logs of the library to be propagated to that logger,
        this should be set to False, which is the default.
    :param log_level: Sets the log level of the library logger
    """
    from tmtccmd.logging import __setup_tmtc_console_logger

    __setup_tmtc_console_logger(__TMTCCMD_LOGGER, propagate, log_level)


def get_lib_logger() -> logging.Logger:
    """Get the library logger. Please note that this logger can be configured by
    calling :py:func:`init_logger`. This might make sense depending on how the library logger
    is used."""
    return __TMTCCMD_LOGGER


def setup(setup_args: SetupWrapper):
    """This function needs to be called first before running the TMTC commander core. The setup
    arguments encapsulate all required arguments for the TMTC commander.

    :param setup_args:     Setup arguments
    """
    global __SETUP_WAS_CALLED, __SETUP_FOR_GUI

    if os.name == "nt":
        import colorama

        colorama.init()
    __SETUP_FOR_GUI = setup_args.params.use_gui
    __SETUP_WAS_CALLED = True


def start(
    tmtc_backend: BackendBase,
    hook_obj: HookBase,
    tmtc_frontend: Optional[FrontendBase] = None,
    app_name: str = "TMTC Commander",
):
    """This is the primary function to run the TMTC commander. Users should call this function to
    start the TMTC commander. Please note that :py:func:`setup` needs to be
    called before this function.  You also need to build a TMTC backend
    instance and pass it to this call. You can use :py:func:`create_default_tmtc_backend`
    to create a generic backend.

    :param tmtc_backend:        Custom backend can be passed here. Otherwise, a default backend
                                will be created
    :param hook_obj:
    :param tmtc_frontend:       Custom frontend can be passed here. Otherwise, a default frontend
                                will be created
    :param app_name:            Name of application. Will be displayed in GUI
    :raises RunTimeError:  if :py:func:`setup` was not called before
    :return:
    """
    global __SETUP_WAS_CALLED, __SETUP_FOR_GUI
    if not __SETUP_WAS_CALLED:
        __TMTCCMD_LOGGER.warning("setup_tmtccmd was not called first. Call it first")
        sys.exit(1)
    if __SETUP_FOR_GUI:
        __start_tmtc_commander_qt_gui(
            tmtc_frontend=tmtc_frontend,
            hook_obj=hook_obj,
            tmtc_backend=tmtc_backend,
            app_name=app_name,
        )
    else:
        __start_tmtc_commander_cli(tmtc_backend=tmtc_backend)


def init_printout(use_gui: bool):
    from tmtccmd.version import get_version

    if use_gui:
        print(f"-- tmtccmd v{get_version()} GUI Mode --")
    else:
        print(f"-- tmtccmd v{get_version()} CLI Mode --")


def __start_tmtc_commander_cli(tmtc_backend: BackendBase):
    tmtc_backend.open_com_if()


def __start_tmtc_commander_qt_gui(
    tmtc_backend: BackendBase,
    hook_obj: HookBase,
    tmtc_frontend: Union[None, FrontendBase] = None,
    app_name: str = "TMTC Commander",
):
    global __SETUP_WAS_CALLED
    try:
        from PyQt5.QtWidgets import QApplication

        if not __SETUP_WAS_CALLED:
            __TMTCCMD_LOGGER.warning(
                "setup_tmtccmd was not called first. Call it first"
            )
            sys.exit(1)
        app = QApplication([app_name])
        if tmtc_frontend is None:
            from tmtccmd.gui import TmTcFrontend
            from tmtccmd.core.ccsds_backend import CcsdsTmtcBackend

            tmtc_frontend = TmTcFrontend(
                hook_obj=hook_obj,
                tmtc_backend=cast(CcsdsTmtcBackend, tmtc_backend),
                app_name=app_name,
            )
        tmtc_frontend.start(app)
    except ImportError as e:
        __TMTCCMD_LOGGER.exception(e)
        sys.exit(1)


def create_default_tmtc_backend(
    setup_wrapper: SetupWrapper,
    tm_handler: TmHandlerBase,
    tc_handler: TcHandlerBase,
    init_procedure: Optional[ProcedureWrapper],
) -> BackendBase:
    """Creates a default TMTC backend instance which can be passed to the tmtccmd runner

    :param init_procedure:
    :param tc_handler:
    :param setup_wrapper:
    :param tm_handler:
    :return:
    """
    global __SETUP_WAS_CALLED

    from typing import cast

    if not __SETUP_WAS_CALLED:
        __TMTCCMD_LOGGER.warning("setup_tmtccmd was not called first. Call it first")
        sys.exit(1)
    if tm_handler is None:
        __TMTCCMD_LOGGER.warning(
            "No TM Handler specified! Make sure to specify at least one TM handler"
        )
        sys.exit(1)
    else:
        if tm_handler.get_type() == TmTypes.CCSDS_SPACE_PACKETS:
            tm_handler = cast(CcsdsTmHandler, tm_handler)
    com_if = setup_wrapper.params.com_if
    if com_if is None:
        com_if = setup_wrapper.hook_obj.assign_communication_interface(
            setup_wrapper.params.com_if_id
        )
    tm_listener = CcsdsTmListener(tm_handler)
    mode_wrapper = ModeWrapper()
    backend_mode_conversion(setup_wrapper.params.mode, mode_wrapper)
    if setup_wrapper.params.mode == CoreModeConverter.get_str(
        CoreModeList.LISTENER_MODE
    ):
        print("-- Backend Listener Mode --")
    elif setup_wrapper.params.mode == CoreModeConverter.get_str(
        CoreModeList.ONE_QUEUE_MODE
    ):
        print("-- One Queue Mode --")
    elif setup_wrapper.params.mode == CoreModeConverter.get_str(
        CoreModeList.MULTI_INTERACTIVE_QUEUE_MODE
    ):
        print("-- Multi Queue Mode --")
    # The global variables are set by the argument parser.
    tmtc_backend = CcsdsTmtcBackend(
        com_if=com_if,
        tm_listener=tm_listener,
        tc_handler=tc_handler,
        tc_mode=mode_wrapper.tc_mode,
        tm_mode=mode_wrapper.tm_mode,
    )
    if setup_wrapper.params.backend_params.listener:
        tmtc_backend.keep_listener_mode = True
    tmtc_backend.inter_cmd_delay = timedelta(
        seconds=setup_wrapper.params.tc_params.delay
    )
    if init_procedure is not None:
        tmtc_backend.current_procedure = init_procedure.base
    return tmtc_backend


def setup_backend_def_procedure(
    backend: CcsdsTmtcBackend, tmtc_params: DefaultProcedureParams
):
    backend.current_procedure = DefaultProcedureInfo(
        tmtc_params.service, tmtc_params.op_code
    )<|MERGE_RESOLUTION|>--- conflicted
+++ resolved
@@ -21,10 +21,6 @@
 )
 from tmtccmd.core.ccsds_backend import BackendBase
 from tmtccmd.tm import TmTypes, TmHandlerBase, CcsdsTmHandler
-<<<<<<< HEAD
-from tmtccmd.config.globals import set_default_globals_pre_args_parsing
-=======
->>>>>>> 3fc43fcb
 from tmtccmd.core import ModeWrapper
 from tmtccmd.tc import (
     DefaultProcedureInfo,
