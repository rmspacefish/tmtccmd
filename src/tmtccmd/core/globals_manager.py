--- conflicted
+++ resolved
@@ -9,7 +9,7 @@
 def get_global(global_param_id: int, lock: bool = False):
     global __LOCK_TIMEOUT, __GLOBALS_DICT
     if lock:
-        __GLOBALS_LOCK.acquire(blocking=True, timeout=__LOCK_TIMEOUT)
+        __GLOBALS_LOCK.acquire(timeout=__LOCK_TIMEOUT)
     global_param = __GLOBALS_DICT.get(global_param_id)
     if lock:
         __GLOBALS_LOCK.release()
@@ -19,19 +19,15 @@
 def update_global(global_param_id: int, parameter: any, lock: bool = False):
     global __LOCK_TIMEOUT, __GLOBALS_DICT
     if lock:
-        __GLOBALS_LOCK.acquire(blocking=True, timeout=__LOCK_TIMEOUT)
+        __GLOBALS_LOCK.acquire(timeout=__LOCK_TIMEOUT)
     __GLOBALS_DICT[global_param_id] = parameter
     if lock:
         __GLOBALS_LOCK.release()
 
 
-<<<<<<< HEAD
-def __lock_global_pool() -> bool:
-=======
 def lock_global_pool(
     blocking: Optional[bool] = None, timeout: Optional[float] = None
 ) -> bool:
->>>>>>> 0155275c
     global __LOCK_TIMEOUT, __GLOBALS_LOCK
     """Lock the global objects. This is important if the values are changed. Don't forget to unlock the pool
     after finishing work with the globals!
@@ -39,18 +35,14 @@
     released.
     :return: Returns whether lock was locked or not.
     """
-<<<<<<< HEAD
-    return __GLOBALS_LOCK.acquire(True, __LOCK_TIMEOUT)
-=======
     if blocking is None:
         blocking = True
     if timeout is None:
         timeout = __LOCK_TIMEOUT
     return __GLOBALS_LOCK.acquire(blocking=blocking, timeout=timeout)
->>>>>>> 0155275c
 
 
-def __unlock_global_pool():
+def unlock_global_pool():
     global __GLOBALS_LOCK
     """Releases the lock so other objects can use the global pool as well"""
     return __GLOBALS_LOCK.release()
