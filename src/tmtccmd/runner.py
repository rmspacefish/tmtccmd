"""Contains core methods called by entry point files to setup and start a tmtccmd application"""
import sys
import os
from typing import Union

from spacepackets.ecss.conf import get_default_tc_apid

from tmtccmd import __version__
from tmtccmd.config import SetupArgs, TmTcHookBase, CoreGlobalIds, pass_cli_args
from tmtccmd.core.backend import BackendBase
from tmtccmd.core.frontend_base import FrontendBase
from tmtccmd.tm.definitions import TmTypes
from tmtccmd.tm.handler import TmHandler
from tmtccmd.ccsds.handler import CcsdsTmHandler
<<<<<<< HEAD
from tmtccmd.core.globals_manager import update_global, get_global
from tmtccmd.cfdp.handler import CfdpHandler
from tmtccmd.core.object_id_manager import insert_object_ids
from tmtccmd.config.args import parse_input_arguments
from tmtccmd.config.objects import get_core_object_ids
from tmtccmd.utility.logger import set_tmtc_console_logger, get_console_logger
from tmtccmd.utility.conf_util import AnsiColors

=======
from tmtccmd.core.globals_manager import (
    update_global,
    get_global,
    lock_global_pool,
    unlock_global_pool,
)
from tmtccmd.logging import get_console_logger
from .config.globals import set_default_globals_pre_args_parsing
>>>>>>> 0155275c

LOGGER = get_console_logger()

__SETUP_WAS_CALLED = False
__SETUP_FOR_GUI = False


def version() -> str:
    return __version__


def add_ccsds_handler(ccsds_handler: CcsdsTmHandler):
    """Add a handler for CCSDS space packets, for example PUS packets

    :param ccsds_handler: CCSDS handler for all CCSDS packets, e.g. Space Packets
    :return:
    """
    lock_global_pool()
    tm_handler = get_global(CoreGlobalIds.TM_HANDLER_HANDLE)
    if tm_handler is None:
        update_global(CoreGlobalIds.TM_HANDLER_HANDLE, ccsds_handler)
    unlock_global_pool()


def setup(setup_args: SetupArgs):
    """This function needs to be called first before running the TMTC commander core. The setup
    arguments encapsulate all required arguments for the TMTC commander.

    :param setup_args:     Setup arguments
    """
    global __SETUP_WAS_CALLED, __SETUP_FOR_GUI

    if os.name == "nt":
        import colorama

        colorama.init()

    __assign_tmtc_commander_hooks(hook_object=setup_args.hook_obj)

<<<<<<< HEAD
def add_ccsds_handler(ccsds_handler: CcsdsTmHandler):
    """Add a handler for CCSDS space packets, for example PUS packets
    :param ccsds_handler: Handler for CCSDS packets
    :return:
    """
    update_global(CoreGlobalIds.TM_HANDLER_HANDLE, ccsds_handler)


def add_cfdp_handler(cfdp_handler: CfdpHandler):
    """Add a handler for CFDP requests. Please note that you still have take care of routing CFDP
    TM packets to the handler as well, for example by adding the CFDP handler to the CCSDS TM
    handler

    :param cfdp_handler: Handler for CFDP user requests
    """
    update_global(CoreGlobalIds.CFDP_HANDLER_HANDLE, cfdp_handler)
=======
    if setup_args.use_gui:
        set_default_globals_pre_args_parsing(
            setup_args.use_gui, tc_apid=setup_args.tc_apid, tm_apid=setup_args.tm_apid
        )
    if not setup_args.use_gui:
        __handle_cli_args_and_globals(setup_args)
    __SETUP_FOR_GUI = setup_args.use_gui
    __SETUP_WAS_CALLED = True
>>>>>>> 0155275c


def run(
    tmtc_backend: BackendBase,
    tmtc_frontend: Union[FrontendBase, None] = None,
    app_name: str = "TMTC Commander",
):
    """This is the primary function to run the TMTC commander. Users should call this function to
    start the TMTC commander. Please note that :py:func:`setup` needs to be
    called before this function.  You also need to build a TMTC backend
    instance and pass it to this call. You can use :py:func:`create_default_tmtc_backend`
    to create a generic backend.

    :param tmtc_backend:        Custom backend can be passed here. Otherwise, a default backend
                                will be created
    :param tmtc_frontend:       Custom frontend can be passed here. Otherwise, a default frontend
                                will be created
    :param app_name:            Name of application. Will be displayed in GUI
    :raises RunTimeError:  if :py:func:`setup` was not called before
    :return:
    """
    global __SETUP_WAS_CALLED, __SETUP_FOR_GUI
    if not __SETUP_WAS_CALLED:
        LOGGER.warning("setup_tmtccmd was not called first. Call it first")
        sys.exit(1)
    if __SETUP_FOR_GUI:
        __start_tmtc_commander_qt_gui(
            tmtc_frontend=tmtc_frontend, tmtc_backend=tmtc_backend, app_name=app_name
        )
    else:
<<<<<<< HEAD
        if tmtc_backend is None:
            from tmtccmd.config.hook import get_global_hook_obj
            from tmtccmd.config.globals import get_global, update_global

            hook_obj = get_global_hook_obj()
            json_cfg_path = hook_obj.get_json_config_file_path()
            tm_handler = get_global(CoreGlobalIds.TM_HANDLER_HANDLE)
            tmtc_backend = get_default_tmtc_backend(
                hook_obj=hook_obj, tm_handler=tm_handler, json_cfg_path=json_cfg_path
            )
            update_global(CoreGlobalIds.TMTC_BACKEND, tmtc_backend)
=======
>>>>>>> 0155275c
        __start_tmtc_commander_cli(tmtc_backend=tmtc_backend)


def init_and_start_daemons(tmtc_backend: BackendBase):
    if __SETUP_FOR_GUI:
        LOGGER.error("daemon mode only supported in cli mode")
        sys.exit(1)
    __start_tmtc_commander_cli(tmtc_backend=tmtc_backend, perform_op_immediately=False)


def performOperation(tmtc_backend: BackendBase):
    tmtc_backend.perform_operation()


def __assign_tmtc_commander_hooks(hook_object: TmTcHookBase):
    if hook_object is None:
        raise ValueError
    # Insert hook object handle into global dictionary so it can be used by the TMTC commander
    update_global(CoreGlobalIds.TMTC_HOOK, hook_object)
    # TODO: Maybe this is not required anymore..
    # Set core object IDs
    # insert_object_ids(get_core_object_ids())
    # Set object IDs specified by the user.
    # insert_object_ids(hook_object.get_object_ids())


def init_printout(use_gui: bool, ansi_colors: bool = True):
    if ansi_colors:
        print(f"-- Python TMTC Commander --")
    if use_gui:
        print("-- GUI mode --")
    else:
        print("-- Command line mode --")

    print(f"-- tmtccmd version v{version()} --")
    LOGGER.info("Starting TMTC Commander..")


def __handle_cli_args_and_globals(setup_args: SetupArgs):
    LOGGER.info("Setting up pre-globals..")
    set_default_globals_pre_args_parsing(
        setup_args.use_gui, tc_apid=setup_args.tc_apid, tm_apid=setup_args.tm_apid
    )
    LOGGER.info("Setting up post-globals..")
    pass_cli_args(setup_args=setup_args)


<<<<<<< HEAD
def __start_tmtc_commander_cli(tmtc_backend: BackendBase):
=======
def __start_tmtc_commander_cli(
    tmtc_backend: BackendBase, perform_op_immediately: bool = True
):
    __get_backend_init_variables()
>>>>>>> 0155275c
    tmtc_backend.initialize()
    tmtc_backend.start_listener(perform_op_immediately)


def __start_tmtc_commander_qt_gui(
    tmtc_backend: BackendBase,
    tmtc_frontend: Union[None, FrontendBase] = None,
    app_name: str = "TMTC Commander",
):
    global __SETUP_WAS_CALLED
    try:
        from PyQt5.QtWidgets import QApplication

        if not __SETUP_WAS_CALLED:
            LOGGER.warning("setup_tmtccmd was not called first. Call it first")
            sys.exit(1)
        app = None
        app = QApplication([app_name])
        if tmtc_frontend is None:
            from tmtccmd.core.frontend import TmTcFrontend
            from tmtccmd.config.hook import get_global_hook_obj

            tmtc_frontend = TmTcFrontend(
                hook_obj=get_global_hook_obj(),
                tmtc_backend=tmtc_backend,
                app_name=app_name,
            )
        tmtc_frontend.start(app)
    except ImportError:
        LOGGER.error("PyQt5 module not installed, can't run GUI mode!")
        sys.exit(1)


<<<<<<< HEAD
def get_default_tmtc_backend(
    hook_obj: TmTcHookBase, tm_handler: TmHandler, json_cfg_path: str
):
    from tmtccmd.core.backend import TmTcHandler
    from tmtccmd.config.globals import get_seq_cmd_cfg
    from tmtccmd.utility.tmtc_printer import TmTcPrinter
    from tmtccmd.sendreceive.tm_listener import TmListener
    from typing import cast

    seq_cmd_cfg = get_seq_cmd_cfg()
    service, op_code = seq_cmd_cfg.service, seq_cmd_cfg.op_code
    com_if = get_global(CoreGlobalIds.COM_IF)
    mode = get_global(CoreGlobalIds.MODE)
    display_mode = seq_cmd_cfg.display_mode
    print_to_file = get_global(CoreGlobalIds.PRINT_TO_FILE)
    tmtc_printer = TmTcPrinter(display_mode, print_to_file, True)
=======
def __get_backend_init_variables():
    service = get_global(CoreGlobalIds.CURRENT_SERVICE)
    op_code = get_global(CoreGlobalIds.OP_CODE)
    com_if = get_global(CoreGlobalIds.COM_IF)
    mode = get_global(CoreGlobalIds.MODE)
    return service, op_code, com_if, mode


def create_default_tmtc_backend(setup_args: SetupArgs, tm_handler: TmHandler):
    """Creates a default TMTC backend instance which can be passed to the tmtccmd runner

    :param setup_args:
    :param tm_handler:
    :return:
    """
    global __SETUP_WAS_CALLED
    from tmtccmd.core.backend import TmTcHandler
    from tmtccmd.sendreceive.tm_listener import TmListener
    from typing import cast

    if not __SETUP_WAS_CALLED:
        LOGGER.warning("setup_tmtccmd was not called first. Call it first")
        sys.exit(1)
    service, op_code, com_if_id, mode = __get_backend_init_variables()
>>>>>>> 0155275c
    if tm_handler is None:
        LOGGER.warning(
            "No TM Handler specified! Make sure to specify at least one TM handler"
        )
        sys.exit(1)
    else:
        if tm_handler.get_type() == TmTypes.CCSDS_SPACE_PACKETS:
            tm_handler = cast(CcsdsTmHandler, tm_handler)
    apid = get_default_tc_apid()
<<<<<<< HEAD

    if json_cfg_path:
        pass
    # Convert string to communication interface object
    if isinstance(com_if, str):
        com_if = hook_obj.assign_communication_interface(
            com_if_key=get_global(CoreGlobalIds.COM_IF), tmtc_printer=tmtc_printer
        )
    tc_send_timeout_factor = seq_cmd_cfg.tc_send_timeout_factor
    tm_timeout = seq_cmd_cfg.tm_timeout
    tm_listener = TmListener(
        com_if=com_if, tm_timeout=tm_timeout, tc_timeout_factor=tc_send_timeout_factor
    )
    cfdp_handler = get_global(CoreGlobalIds.CFDP_HANDLER_HANDLE)
=======
    com_if = setup_args.hook_obj.assign_communication_interface(
        com_if_key=get_global(CoreGlobalIds.COM_IF)
    )
    tm_timeout = get_global(CoreGlobalIds.TM_TIMEOUT)
    tm_listener = TmListener(com_if=com_if, seq_timeout=tm_timeout)
>>>>>>> 0155275c
    # The global variables are set by the argument parser.
    tmtc_backend = TmTcHandler(
        com_if=com_if,
        tm_listener=tm_listener,
        init_mode=mode,
        init_service=service,
        init_opcode=op_code,
        tm_handler=tm_handler,
    )
    tmtc_backend.set_current_apid(apid=apid)
<<<<<<< HEAD
    tmtc_backend.set_cfdp_handler(cfdp_handler=cfdp_handler)
    tmtc_backend.set_one_shot_or_loop_handling(seq_cmd_cfg.listener_after_op)
=======
    tmtc_backend.one_shot_operation = not get_global(
        CoreGlobalIds.USE_LISTENER_AFTER_OP
    )
>>>>>>> 0155275c
    return tmtc_backend<|MERGE_RESOLUTION|>--- conflicted
+++ resolved
@@ -12,16 +12,6 @@
 from tmtccmd.tm.definitions import TmTypes
 from tmtccmd.tm.handler import TmHandler
 from tmtccmd.ccsds.handler import CcsdsTmHandler
-<<<<<<< HEAD
-from tmtccmd.core.globals_manager import update_global, get_global
-from tmtccmd.cfdp.handler import CfdpHandler
-from tmtccmd.core.object_id_manager import insert_object_ids
-from tmtccmd.config.args import parse_input_arguments
-from tmtccmd.config.objects import get_core_object_ids
-from tmtccmd.utility.logger import set_tmtc_console_logger, get_console_logger
-from tmtccmd.utility.conf_util import AnsiColors
-
-=======
 from tmtccmd.core.globals_manager import (
     update_global,
     get_global,
@@ -30,7 +20,6 @@
 )
 from tmtccmd.logging import get_console_logger
 from .config.globals import set_default_globals_pre_args_parsing
->>>>>>> 0155275c
 
 LOGGER = get_console_logger()
 
@@ -70,24 +59,6 @@
 
     __assign_tmtc_commander_hooks(hook_object=setup_args.hook_obj)
 
-<<<<<<< HEAD
-def add_ccsds_handler(ccsds_handler: CcsdsTmHandler):
-    """Add a handler for CCSDS space packets, for example PUS packets
-    :param ccsds_handler: Handler for CCSDS packets
-    :return:
-    """
-    update_global(CoreGlobalIds.TM_HANDLER_HANDLE, ccsds_handler)
-
-
-def add_cfdp_handler(cfdp_handler: CfdpHandler):
-    """Add a handler for CFDP requests. Please note that you still have take care of routing CFDP
-    TM packets to the handler as well, for example by adding the CFDP handler to the CCSDS TM
-    handler
-
-    :param cfdp_handler: Handler for CFDP user requests
-    """
-    update_global(CoreGlobalIds.CFDP_HANDLER_HANDLE, cfdp_handler)
-=======
     if setup_args.use_gui:
         set_default_globals_pre_args_parsing(
             setup_args.use_gui, tc_apid=setup_args.tc_apid, tm_apid=setup_args.tm_apid
@@ -96,7 +67,6 @@
         __handle_cli_args_and_globals(setup_args)
     __SETUP_FOR_GUI = setup_args.use_gui
     __SETUP_WAS_CALLED = True
->>>>>>> 0155275c
 
 
 def run(
@@ -127,20 +97,6 @@
             tmtc_frontend=tmtc_frontend, tmtc_backend=tmtc_backend, app_name=app_name
         )
     else:
-<<<<<<< HEAD
-        if tmtc_backend is None:
-            from tmtccmd.config.hook import get_global_hook_obj
-            from tmtccmd.config.globals import get_global, update_global
-
-            hook_obj = get_global_hook_obj()
-            json_cfg_path = hook_obj.get_json_config_file_path()
-            tm_handler = get_global(CoreGlobalIds.TM_HANDLER_HANDLE)
-            tmtc_backend = get_default_tmtc_backend(
-                hook_obj=hook_obj, tm_handler=tm_handler, json_cfg_path=json_cfg_path
-            )
-            update_global(CoreGlobalIds.TMTC_BACKEND, tmtc_backend)
-=======
->>>>>>> 0155275c
         __start_tmtc_commander_cli(tmtc_backend=tmtc_backend)
 
 
@@ -188,14 +144,10 @@
     pass_cli_args(setup_args=setup_args)
 
 
-<<<<<<< HEAD
-def __start_tmtc_commander_cli(tmtc_backend: BackendBase):
-=======
 def __start_tmtc_commander_cli(
     tmtc_backend: BackendBase, perform_op_immediately: bool = True
 ):
     __get_backend_init_variables()
->>>>>>> 0155275c
     tmtc_backend.initialize()
     tmtc_backend.start_listener(perform_op_immediately)
 
@@ -229,24 +181,6 @@
         sys.exit(1)
 
 
-<<<<<<< HEAD
-def get_default_tmtc_backend(
-    hook_obj: TmTcHookBase, tm_handler: TmHandler, json_cfg_path: str
-):
-    from tmtccmd.core.backend import TmTcHandler
-    from tmtccmd.config.globals import get_seq_cmd_cfg
-    from tmtccmd.utility.tmtc_printer import TmTcPrinter
-    from tmtccmd.sendreceive.tm_listener import TmListener
-    from typing import cast
-
-    seq_cmd_cfg = get_seq_cmd_cfg()
-    service, op_code = seq_cmd_cfg.service, seq_cmd_cfg.op_code
-    com_if = get_global(CoreGlobalIds.COM_IF)
-    mode = get_global(CoreGlobalIds.MODE)
-    display_mode = seq_cmd_cfg.display_mode
-    print_to_file = get_global(CoreGlobalIds.PRINT_TO_FILE)
-    tmtc_printer = TmTcPrinter(display_mode, print_to_file, True)
-=======
 def __get_backend_init_variables():
     service = get_global(CoreGlobalIds.CURRENT_SERVICE)
     op_code = get_global(CoreGlobalIds.OP_CODE)
@@ -271,7 +205,6 @@
         LOGGER.warning("setup_tmtccmd was not called first. Call it first")
         sys.exit(1)
     service, op_code, com_if_id, mode = __get_backend_init_variables()
->>>>>>> 0155275c
     if tm_handler is None:
         LOGGER.warning(
             "No TM Handler specified! Make sure to specify at least one TM handler"
@@ -281,28 +214,11 @@
         if tm_handler.get_type() == TmTypes.CCSDS_SPACE_PACKETS:
             tm_handler = cast(CcsdsTmHandler, tm_handler)
     apid = get_default_tc_apid()
-<<<<<<< HEAD
-
-    if json_cfg_path:
-        pass
-    # Convert string to communication interface object
-    if isinstance(com_if, str):
-        com_if = hook_obj.assign_communication_interface(
-            com_if_key=get_global(CoreGlobalIds.COM_IF), tmtc_printer=tmtc_printer
-        )
-    tc_send_timeout_factor = seq_cmd_cfg.tc_send_timeout_factor
-    tm_timeout = seq_cmd_cfg.tm_timeout
-    tm_listener = TmListener(
-        com_if=com_if, tm_timeout=tm_timeout, tc_timeout_factor=tc_send_timeout_factor
-    )
-    cfdp_handler = get_global(CoreGlobalIds.CFDP_HANDLER_HANDLE)
-=======
     com_if = setup_args.hook_obj.assign_communication_interface(
         com_if_key=get_global(CoreGlobalIds.COM_IF)
     )
     tm_timeout = get_global(CoreGlobalIds.TM_TIMEOUT)
     tm_listener = TmListener(com_if=com_if, seq_timeout=tm_timeout)
->>>>>>> 0155275c
     # The global variables are set by the argument parser.
     tmtc_backend = TmTcHandler(
         com_if=com_if,
@@ -313,12 +229,7 @@
         tm_handler=tm_handler,
     )
     tmtc_backend.set_current_apid(apid=apid)
-<<<<<<< HEAD
-    tmtc_backend.set_cfdp_handler(cfdp_handler=cfdp_handler)
-    tmtc_backend.set_one_shot_or_loop_handling(seq_cmd_cfg.listener_after_op)
-=======
     tmtc_backend.one_shot_operation = not get_global(
         CoreGlobalIds.USE_LISTENER_AFTER_OP
     )
->>>>>>> 0155275c
     return tmtc_backend