#!/usr/bin/python3.8
"""
@file   tmtcc_sequential_sender_receiver.py
@date   01.11.2019
@brief  Used to send multiple TCs in sequence and listen for replies after each sent TC
"""
import sys
import time
from typing import Optional, Tuple

from tmtccmd.config.definitions import UsrSendCbT
from tmtccmd.sendreceive.cmd_sender_receiver import CommandSenderReceiver
from tmtccmd.ccsds.handler import CcsdsTmHandler
from tmtccmd.sendreceive.tm_listener import TmListener
from tmtccmd.com_if.com_interface_base import CommunicationInterface
from tmtccmd.logging import get_console_logger
from tmtccmd.tc.definitions import TcQueueT

import threading

LOGGER = get_console_logger()


class SequentialCommandSenderReceiver(CommandSenderReceiver):
    """Specific implementation of CommandSenderReceiver to send multiple telecommands in sequence"""

    def __init__(
        self,
        com_if: CommunicationInterface,
        tm_handler: CcsdsTmHandler,
        apid: int,
        tm_listener: TmListener,
        tc_queue: TcQueueT,
<<<<<<< HEAD
        tm_timeout: float = 2.5,
        tc_send_timeout_factor: float = 2.5,
=======
        usr_send_wrapper: Optional[Tuple[UsrSendCbT, any]] = None,
>>>>>>> 0155275c
    ):
        """
        :param com_if:          CommunicationInterface object, passed on to CommandSenderReceiver
        :param tm_listener:     TmListener object which runs in the background and receives
                                all Telemetry
        """
        super().__init__(
            com_if=com_if,
            tm_listener=tm_listener,
            tm_handler=tm_handler,
            apid=apid,
<<<<<<< HEAD
            tm_timeout=tm_timeout,
            tc_send_timeout_factor=tc_send_timeout_factor,
=======
            usr_send_wrapper=usr_send_wrapper,
>>>>>>> 0155275c
        )
        self._tc_queue = tc_queue
        self.__all_replies_received = False

        # create a daemon (which will exit automatically if all other threads are closed)
        # to handle telemetry
        # this is an optional  functionality which can be used by the TmTcHandler aka backend
        self.daemon_thread = threading.Thread(
            target=self.__perform_daemon_operation, daemon=True
        )

    def set_tc_queue(self, tc_queue: TcQueueT):
        self._tc_queue = tc_queue

    def send_queue_tc_and_receive_tm_sequentially(self):
        """Primary function which is called for sequential transfer. Please note that this function
        will only return once the whole TC queue has been handled and might block for a prolonged
        period

        :return:
        """
        self._tm_listener.sequence_mode()
        # tiny delay for pus_tm listener
        time.sleep(0.05)
        if self._tc_queue:
            try:
                # Set to true for first packet, otherwise nothing will be sent.
                self._reply_received = True
                self.__handle_tc_sending()
            except (KeyboardInterrupt, SystemExit):
                LOGGER.info("Keyboard Interrupt.")
                sys.exit()
        else:
            LOGGER.warning("Supplied TC queue is empty!")

    def send_queue_tc_and_return(self):
        self._tm_listener.listener_mode()
        # tiny delay for pus_tm listener
        time.sleep(0.05)
        if self._tc_queue:
            try:
                # Set to true for first packet, otherwise nothing will be sent.
                self._reply_received = True
                if not self._tc_queue.__len__() == 0:
                    self.__check_next_tc_send()
            except (KeyboardInterrupt, SystemExit):
                LOGGER.info("Keyboard Interrupt.")
                sys.exit()
        else:
            LOGGER.warning("Supplied TC queue is empty!")

    def start_daemon(self):
        if not self.daemon_thread.is_alive():
            self.daemon_thread.start()

    def __perform_daemon_operation(self):
        while True:
            self.__check_for_reply()
            time.sleep(0.2)

    def __handle_tc_sending(self):
        while not self.__all_replies_received:
            while not self._tc_queue.__len__() == 0:
                self.__check_for_reply()
                self.__check_next_tc_send()
                if self._tc_queue.__len__() == 0:
                    self._start_time = time.time()
                    break
                time.sleep(0.2)
            if not self._reply_received:
                self.__check_for_reply()
                self._check_for_timeout()
            if self._reply_received:
                self.__all_replies_received = True
                break
            time.sleep(0.2)
        self._tm_listener.set_mode_op_finished()
        LOGGER.info("SequentialSenderReceiver: All replies received!")

    def __check_for_reply(self):
        if self._tm_listener.reply_event():
            self._reply_received = True
            self._tm_listener.clear_reply_event()
            packet_queue = self._tm_listener.retrieve_ccsds_tm_packet_queue(
                apid=self._apid, clear=True
            )
            self._tm_handler.handle_ccsds_packet_queue(
                apid=self._apid, tm_queue=packet_queue
            )
        # This makes reply reception more responsive
        elif self._tm_listener.tm_packets_available():
            packet_queue = self._tm_listener.retrieve_ccsds_tm_packet_queue(
                apid=self._apid, clear=True
            )
            self._tm_handler.handle_ccsds_packet_queue(
                apid=self._apid, tm_queue=packet_queue
            )

    def __check_next_tc_send(self):
        if self.wait_period_ongoing():
            return
        # this flag is set in the separate receiver thread too
        if self._reply_received:
            if self._send_next_telecommand():
                self._reply_received = False
        # just calculate elapsed time if start time has already been set (= command has been sent)
        else:
            self._check_for_timeout()

    def _send_next_telecommand(self) -> bool:
        """Sends the next telecommand and returns whether an actual telecommand was sent"""
        tc_queue_tuple = self._tc_queue.pop()
        if self.check_queue_entry(tc_queue_tuple):
            self._start_time = time.time()
            packet, cmd_info = tc_queue_tuple
            if self._usr_send_cb is not None:
                try:
                    self._usr_send_cb(
                        packet, self._com_if, cmd_info, self._usr_send_args
                    )
                except TypeError:
                    LOGGER.exception("User TC send callback invalid")
            else:
                self._com_if.send(packet)
            return True

        # queue empty.
        elif not self._tc_queue:
            # Special case: Last queue entry is not a Telecommand
            self._reply_received = True
            # Another specal case: Last queue entry is to wait.
            if self._wait_period > 0:
                self.wait_period_ongoing(True)
                self.__all_replies_received = True
            return False
        else:
            if self._usr_send_cb is not None:
                queue_cmd, queue_cmd_arg = tc_queue_tuple
                try:
                    self._usr_send_cb(
                        queue_cmd, self._com_if, queue_cmd_arg, self._usr_send_args
                    )
                except TypeError:
                    LOGGER.exception("User TC send callback invalid")
            # If the queue entry was not a telecommand, send next telecommand
            self.__check_next_tc_send()
            return True<|MERGE_RESOLUTION|>--- conflicted
+++ resolved
@@ -31,12 +31,7 @@
         apid: int,
         tm_listener: TmListener,
         tc_queue: TcQueueT,
-<<<<<<< HEAD
-        tm_timeout: float = 2.5,
-        tc_send_timeout_factor: float = 2.5,
-=======
         usr_send_wrapper: Optional[Tuple[UsrSendCbT, any]] = None,
->>>>>>> 0155275c
     ):
         """
         :param com_if:          CommunicationInterface object, passed on to CommandSenderReceiver
@@ -48,12 +43,7 @@
             tm_listener=tm_listener,
             tm_handler=tm_handler,
             apid=apid,
-<<<<<<< HEAD
-            tm_timeout=tm_timeout,
-            tc_send_timeout_factor=tc_send_timeout_factor,
-=======
             usr_send_wrapper=usr_send_wrapper,
->>>>>>> 0155275c
         )
         self._tc_queue = tc_queue
         self.__all_replies_received = False
@@ -69,10 +59,7 @@
         self._tc_queue = tc_queue
 
     def send_queue_tc_and_receive_tm_sequentially(self):
-        """Primary function which is called for sequential transfer. Please note that this function
-        will only return once the whole TC queue has been handled and might block for a prolonged
-        period
-
+        """Primary function which is called for sequential transfer.
         :return:
         """
         self._tm_listener.sequence_mode()
