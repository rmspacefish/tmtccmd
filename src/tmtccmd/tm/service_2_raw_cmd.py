--- conflicted
+++ resolved
@@ -15,11 +15,7 @@
     ):
         pus_tm = PusTelemetry(
             service=2,
-<<<<<<< HEAD
-            subservice=subservice_id,
-=======
             subservice=subservice,
->>>>>>> 0fa5c5a8
             time=time,
             ssc=ssc,
             source_data=source_data,
