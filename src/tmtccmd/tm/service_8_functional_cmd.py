--- conflicted
+++ resolved
@@ -13,14 +13,6 @@
 
 class Service8TM(PusTmBase, PusTmInfoBase):
     def __init__(
-<<<<<<< HEAD
-            self, subservice_id: int, object_id: bytearray, action_id: int,
-            custom_data: bytearray, time: CdsShortTimestamp = None, ssc: int = 0, apid: int = -1,
-            packet_version: int = 0b000,
-            pus_version: PusVersion = PusVersion.GLOBAL_CONFIG,
-            secondary_header_flag: bool = True, space_time_ref: int = 0b0000,
-            destination_id: int = 0
-=======
         self,
         subservice_id: int,
         object_id: bytearray,
@@ -28,16 +20,12 @@
         custom_data: bytearray,
         time: CdsShortTimestamp = None,
         ssc: int = 0,
-        source_data: bytearray = bytearray([]),
         apid: int = -1,
         packet_version: int = 0b000,
         pus_version: PusVersion = PusVersion.GLOBAL_CONFIG,
-        pus_tm_version: int = 0b0001,
-        ack: int = 0b1111,
         secondary_header_flag: bool = True,
         space_time_ref: int = 0b0000,
         destination_id: int = 0,
->>>>>>> 1c3c9c44
     ):
         """This class can be used to deserialize service 8 packets.
         :param raw_telemetry:      Raw bytearray which will be deserialized
